--- conflicted
+++ resolved
@@ -155,12 +155,8 @@
         "hostname": {"type": "string"},
         "image": {"type": "string"},
         "ipc": {"type": "string"},
-<<<<<<< HEAD
         "isolation": {"type": "string"},
-        "labels": {"$ref": "#/definitions/list_or_dict"},
-=======
         "labels": {"$ref": "#/definitions/labels"},
->>>>>>> a1ac2899
         "links": {"type": "array", "items": {"type": "string"}, "uniqueItems": true},
 
         "logging": {
